--- conflicted
+++ resolved
@@ -6,16 +6,10 @@
   color = require('colorful'),
   co = require('co'),
   packageInfo = require('../package.json'),
-<<<<<<< HEAD
-  ruleLoader = require('../dist/ruleLoader'),
   util = require('../dist/util'),
-  logUtil = require('../dist/log');
-=======
-  util = require('../lib/util'),
   rootCACheck = require('./rootCaCheck'),
   startServer = require('./startServer'),
-  logUtil = require('../lib/log');
->>>>>>> e7732049
+  logUtil = require('../dist/log');
 
 program
   .version(packageInfo.version)

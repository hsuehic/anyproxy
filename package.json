{
  "name": "anyproxy",
<<<<<<< HEAD
  "version": "2.7.0",
=======
  "version": "2.6.1",
>>>>>>> df48d5ea
  "description": "A fully configurable proxy in NodeJS, which can handle HTTPS requests perfectly.",
  "main": "proxy.js",
  "bin": {
    "anyproxy": "bin.js"
  },
  "dependencies": {
    "async": "~0.9.0",
    "async-task-mgr": "^1.0.1",
    "colorful": "^2.1.0",
    "commander": "~2.3.0",
    "entities": "^1.1.1",
    "express": "^4.8.5",
    "iconv-lite": "^0.4.4",
    "ip": "^0.3.2",
    "jquery": "^2.1.1",
    "jsdom": "^1.0.3",
    "juicer": "^0.6.6-stable",
    "nedb": "^0.11.0",
    "qrcode-npm": "0.0.3",
    "socks5-http-client": "^0.1.6",
    "socks5-https-client": "^0.2.2",
<<<<<<< HEAD
    "stream-throttle": "^0.1.3",
    "ws": "^0.4.32"
=======
    "ws": "^0.4.32",
    "jsdom":"^1.0.3",
    "jquery":"^2.1.1",
    "cookie":"^0.1.2"
>>>>>>> df48d5ea
  },
  "devDependencies": {},
  "scripts": {
    "test": "nodeunit test.js"
  },
  "repository": {},
  "author": "ottomao@gmail.com",
  "license": "ISC"
}<|MERGE_RESOLUTION|>--- conflicted
+++ resolved
@@ -1,10 +1,6 @@
 {
   "name": "anyproxy",
-<<<<<<< HEAD
-  "version": "2.7.0",
-=======
-  "version": "2.6.1",
->>>>>>> df48d5ea
+  "version": "2.7.1",
   "description": "A fully configurable proxy in NodeJS, which can handle HTTPS requests perfectly.",
   "main": "proxy.js",
   "bin": {
@@ -26,15 +22,9 @@
     "qrcode-npm": "0.0.3",
     "socks5-http-client": "^0.1.6",
     "socks5-https-client": "^0.2.2",
-<<<<<<< HEAD
     "stream-throttle": "^0.1.3",
-    "ws": "^0.4.32"
-=======
     "ws": "^0.4.32",
-    "jsdom":"^1.0.3",
-    "jquery":"^2.1.1",
     "cookie":"^0.1.2"
->>>>>>> df48d5ea
   },
   "devDependencies": {},
   "scripts": {

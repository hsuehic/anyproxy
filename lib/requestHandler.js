var http           = require("http"),
    https          = require("https"),
    net            = require("net"),
    fs             = require("fs"),
    url            = require("url"),
    pathUtil       = require("path"),
    zlib           = require('zlib'),
    async          = require('async'),
    color          = require("colorful"),
    Buffer         = require('buffer').Buffer,
<<<<<<< HEAD
    iconv          = require('iconv-lite'),
=======
    util           = require("./util"),
>>>>>>> c5624a3c
    httpsServerMgr = require("./httpsServerMgr");

var httpsServerMgrInstance = new httpsServerMgr(),
    defaultRule            = require("./rule_default.js"),
    userRule               = defaultRule; //init

function userRequestHandler(req,userRes){
    var host               = req.headers.host,
        urlPattern         = url.parse(req.url),
        path               = urlPattern.path,
        protocol           = (!!req.connection.encrypted && !/http:/.test(req.url)) ? "https" : "http",
        resourceInfo,
        resourceInfoId     = -1,
        reqData;

    //record
    resourceInfo = {
        host      : host,
        method    : req.method,
        path      : path,
        url       : protocol + "://" + host + path,
        req       : req,
        startTime : new Date().getTime()
    };
    if(GLOBAL.recorder){
        resourceInfoId = GLOBAL.recorder.appendRecord(resourceInfo);
    }

    console.log(color.green("\nreceived request to : " + host + path));

    //get request body and route to local or remote
    async.series([fetchReqData,routeReq],function(){});

    //get request body
    function fetchReqData(callback){
        var postData = [];
        req.on("data",function(chunk){
            postData.push(chunk);
        });
        req.on("end",function(){
            reqData = Buffer.concat(postData);
            resourceInfo.reqBody = reqData.toString();
            GLOBAL.recorder && GLOBAL.recorder.updateRecord(resourceInfoId,resourceInfo);

            callback();
        });
    }

    //route to dealing function
    function routeReq(callback){
        if(userRule.shouldUseLocalResponse(req,reqData)){
            console.log("==>use local rules");
            dealWithLocalResponse(callback);
        }else{
            console.log("==>will forward to real server by proxy");
            dealWithRemoteResonse(callback);
        }
    }

    function dealWithLocalResponse(callback){
        userRule.dealLocalResponse(req,reqData,function(statusCode,resHeader,resBody){

            //update record info
            resourceInfo.endTime = new Date().getTime();
            resourceInfo.res     = { //construct a self-defined res object
                statusCode : statusCode || "",
                headers    : resHeader  || {}
            }
            resourceInfo.resHeader  = resHeader || {};
            resourceInfo.resBody    = resBody;
            resourceInfo.length     = resBody.length;
            resourceInfo.statusCode = statusCode;
            
            GLOBAL.recorder && GLOBAL.recorder.updateRecord(resourceInfoId,resourceInfo);

            userRes.writeHead(statusCode,resHeader);
            userRes.end(resBody);
            callback && callback();
        });

        return;
    }

    function dealWithRemoteResonse(callback){
        var options;

        //modify request protocol
        protocol = userRule.replaceRequestProtocol(req,protocol) || protocol;

        //modify request options
        options = {
            hostname : urlPattern.hostname || req.headers.host,
            port     : urlPattern.port || req.port || (/https/.test(protocol) ? 443 : 80),
            path     : path,
            method   : req.method,
            headers  : req.headers
        };
        options = userRule.replaceRequestOption(req,options) || options;

        //update quest data
        reqData = userRule.replaceRequestData(req,reqData) || reqData;
        options.headers = util.lower_keys(options.headers);
        options.headers["content-length"] = reqData.length; //rewrite content length info

        //send request
        var proxyReq = ( /https/.test(protocol) ? https : http).request(options, function(res) {

            //deal response header
            var statusCode = res.statusCode;
            statusCode = userRule.replaceResponseStatusCode(req,res,statusCode) || statusCode;

            var resHeader = userRule.replaceResponseHeader(req,res,res.headers) || res.headers;
            resHeader = util.lower_keys(resHeader);

            // remove gzip related header, and ungzip the content
            var ifServerGzipped = /gzip/i.test(resHeader['content-encoding']);
            delete resHeader['content-encoding'];
            delete resHeader['content-length'];

            userRes.writeHead(statusCode, resHeader);

            //deal response data
            var length,
                resData = [];

            res.on("data",function(chunk){
                resData.push(chunk);
            });

            res.on("end",function(){
                var serverResData;

                async.series([

                    //ungzip server res
                    function(callback){
                        serverResData     = Buffer.concat(resData);
                        if(ifServerGzipped ){
                            zlib.gunzip(serverResData,function(err,buff){
                                serverResData = buff;
                                callback();
                            });
                        }else{
                            callback();
                        }

                    //get custom response
                    },function(callback){
                        serverResData = userRule.replaceServerResData(req,res,serverResData) || serverResData;
                        callback();

                    //delay
                    },function(callback){
                        var pauseTimeInMS = userRule.pauseBeforeSendingResponse(req,res);
                        if(pauseTimeInMS){
                            setTimeout(callback,pauseTimeInMS);
                        }else{
                            callback();
                        }

                    //send response
                    },function(callback){
                        userRes.end(serverResData);
                        callback();

                    //udpate record info
                    },function(callback){
                        resourceInfo.endTime    = new Date().getTime();
                        resourceInfo.statusCode = statusCode;
                        resourceInfo.resHeader  = resHeader;
                        resourceInfo.resBody    = serverResData;
                        resourceInfo.length     = serverResData.length;
                        
                        GLOBAL.recorder && GLOBAL.recorder.updateRecord(resourceInfoId,resourceInfo);

                        callback();
                    }

                ],function(err,result){
                    callback && callback();
                });

            });
            res.on('error',function(error){
                console.log('error',error);
            });

        });

        proxyReq.on("error",function(e){
            console.log("err with request :" + e.code + "  " + req.url);
            userRes.end();
        });

        proxyReq.end(reqData); 
    }
}

function connectReqHandler(req, socket, head){
    var host      = req.url.split(":")[0],
        targetPort= req.url.split(":")[1],
        resourceInfo,
        resourceInfoId;

    var shouldIntercept = userRule.shouldInterceptHttpsReq(req);

    console.log(color.green("\nreceived https CONNECT request " + host));
    if(shouldIntercept){
        console.log("==>will forward to local https server");    
    }else{
        console.log("==>will bypass the man-in-the-middle proxy");
    }

    //record
    resourceInfo = {
        host      : host,
        method    : req.method,
        path      : "",
        url       : "https://" + host,
        req       : req,
        startTime : new Date().getTime()
    };
    resourceInfoId = GLOBAL.recorder.appendRecord(resourceInfo);

    var proxyPort, proxyHost;
    async.series([

        //find port 
        function(callback){
            if(shouldIntercept){
                //TODO : remote port other than 433
                httpsServerMgrInstance.fetchPort(host,userRequestHandler,function(err,port){
                    if(!err && port){
                        proxyPort = port;
                        proxyHost = "127.0.0.1";
                        callback();
                    }else{
                        callback(err);
                    }
                });

            }else{
                proxyPort = targetPort;
                proxyHost = host;

                callback();
            }

        //connect
        },function(callback){
            try{
                var conn = net.connect(proxyPort, proxyHost, function(){
                    socket.write('HTTP/' + req.httpVersion + ' 200 OK\r\n\r\n', 'UTF-8', function() {
                        conn.pipe(socket);
                        socket.pipe(conn);
                        callback();
                    });
                }); 

                conn.on("error",function(e){
                    console.log("err when connect to __host".replace(/__host/,host));
                });  
            }catch(e){
                console.log("err when connect to remote https server (__host)".replace(/__host/,host));
            }

        //update record
        },function(callback){
            resourceInfo.endTime    = new Date().getTime();
            resourceInfo.statusCode = "200";
            resourceInfo.resHeader  = {};
            resourceInfo.resBody    = "";
            resourceInfo.length     = 0;
            
            GLOBAL.recorder && GLOBAL.recorder.updateRecord(resourceInfoId,resourceInfo);

            callback();
        }
    ],function(err,result){
        if(err){
            console.log("err " + err);
            throw err;
        }
    });
}

function setRules(newRule){
    if(!newRule){
        return;
    }else{
        userRule = util.merge(defaultRule,newRule);
    }
}

module.exports.userRequestHandler = userRequestHandler;
module.exports.connectReqHandler  = connectReqHandler;
module.exports.setRules           = setRules;

/*
note
    req.url is wired
    in http  server : http://www.example.com/a/b/c
    in https server : /work/alibaba
*/<|MERGE_RESOLUTION|>--- conflicted
+++ resolved
@@ -8,11 +8,7 @@
     async          = require('async'),
     color          = require("colorful"),
     Buffer         = require('buffer').Buffer,
-<<<<<<< HEAD
-    iconv          = require('iconv-lite'),
-=======
     util           = require("./util"),
->>>>>>> c5624a3c
     httpsServerMgr = require("./httpsServerMgr");
 
 var httpsServerMgrInstance = new httpsServerMgr(),

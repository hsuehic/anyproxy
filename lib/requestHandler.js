var http  = require("http"),
    https          = require("https"),
    net            = require("net"),
    fs             = require("fs"),
    url            = require("url"),
    pathUtil       = require("path"),
    color          = require("colorful"),
    sleep          = require("sleep"),
    Buffer         = require('buffer').Buffer,
    httpsServerMgr = require("./httpsServerMgr");

var httpsServerMgrInstance = new httpsServerMgr();

//default rule
var handleRule = {
    map :[
        // {
        //     host      :".",
        //     path      :"/path/test",
        //     localFile :"",
        //     localDir  :"~/"
        // }
    ]
    ,httpsConfig:{
        bypassAll : true,
        interceptDomains:["^.*alibaba-inc\.com$"]
    }
};

function userRequestHandler(req,userRes){
    var host = req.headers.host,
        urlPattern         = url.parse(req.url),
        path               = urlPattern.path,
        ifLocalruleMatched = false,
        callback           = null,
        ifHttps            = !!req.connection.encrypted && !/http:/.test(req.url),
        resourceInfo       = {},
        resourceInfoId     = -1;

    resourceInfo.host      = host;
    resourceInfo.method    = req.method;
    resourceInfo.path      = path;
    resourceInfo.url       = (ifHttps ? "https://" :"http://") + host + path;
    resourceInfo.req       = req;
    resourceInfo.startTime = new Date().getTime();

    try{
        resourceInfoId = GLOBAL.recorder.appendRecord(resourceInfo);
    }catch(e){}

    console.log(color.green("\nreceived request to : " + host + path));
    /*
        req.url is wired
        in http  server : http://www.baidu.com/a/b/c
        in https server : /work/alibaba
    */

    //handle OPTIONS request
    if(req.method == "OPTIONS"){
        console.log("==>OPTIONS req for CROS, will allow all");
        userRes.writeHead(200,mergeCORSHeader(req.headers)); //remove any cache related header, add crossdomain headers
        userRes.end();
        return;
    }

    //try to mactch rule file
    for(var index in handleRule.map){
        var rule = handleRule.map[index];


        var hostTest = new RegExp(rule.host).test(host),
            pathTest = new RegExp(rule.path).test(path);

        if(hostTest && pathTest && (rule.localFile || rule.localDir) ){
            console.log("==>meet the rules, will map to local file");

            var targetLocalfile = rule.localFile;

            //localfile not set, map to dir
            if(!targetLocalfile){ //find file in dir, /a/b/file.html -> dir + b/file.html
                var remotePathWithoutPrefix = path.replace(new RegExp(rule.path),""); //remove prefix
                targetLocalfile = pathUtil.join(rule.localDir,remotePathWithoutPrefix);
            }

            console.log("==>local file: " + targetLocalfile);
            if(fs.existsSync(targetLocalfile)){
                try{
                    var fsStream = fs.createReadStream(targetLocalfile);
                    userRes.writeHead(200,mergeCORSHeader( req.headers,{}) ); //CORS for localfiles
                    fsStream.pipe(userRes);
                    ifLocalruleMatched = true;
                    break;
                }catch(e){
                    console.log(e.message);
                }
            }else{
                console.log("file not exist : " + targetLocalfile);
            }
        }

        //sleep for seconds if configed in the rule file
        //see rule_sample.js
        if(hostTest && pathTest && !!rule.sleep){
            console.log(color.yellow('[' + req.url + '] will sleep for ' + rule.sleep + ' seconds.'));
            sleep.sleep(rule.sleep);
        }

        if(hostTest && pathTest && !!rule.callback){
            callback = rule.callback;
        }
    }

    if(ifLocalruleMatched){
        return;

    }else{
        console.log("==>will forward to real server by proxy");

        var options = {
            hostname : urlPattern.hostname || req.headers.host,
            port     : urlPattern.port || req.port || (ifHttps ? 443 : 80),
            path     : path,
            method   : req.method,
            headers  : req.headers
        };

        var proxyReq = (ifHttps ? https : http).request(options, function(res) {
            userRes.writeHead(res.statusCode,mergeCORSHeader(req.headers,res.headers));

<<<<<<< HEAD
            var resData = [],
                length  = 0;
            res.on("data",function(chunk){
                resData.push(chunk);
                length  += chunk.length;
                userRes.write(chunk);
            });

            res.on("end",function(){
                callback && callback.call(null,userRes);
                userRes.end();

                //update record info
                resourceInfo.endTime = new Date().getTime();
                resourceInfo.res     = res;
                resourceInfo.resBody = Buffer.concat(resData);
                resourceInfo.length  = length;

                try{
                    GLOBAL.recorder.updateRecord(resourceInfoId,resourceInfo);
                }catch(e){}

=======
            res.pipe(userRes,{end:false});
            res.on('end',function(){
                if(callback)callback(userRes);
                userRes.end();
>>>>>>> d10dcd24
            });

        });

        proxyReq.on("error",function(e){
            console.log("err with request :" + e.code + "  " + req.url);
            userRes.end();
        });

        req.pipe(proxyReq);
    }
}

function connectReqHandler(req, socket, head){
    var hostname  = req.url.split(":")[0],
        targetPort= req.url.split(":")[1],
        httpsRule = handleRule.httpsConfig;

    var shouldBypass = !!httpsRule.bypassAll;
    if(!shouldBypass){ //read rules
        shouldBypass = true;
        for(var index in httpsRule.interceptDomains){
            var reg = new RegExp(httpsRule.interceptDomains[index]);
            if( reg.test(hostname) ){
                shouldBypass = false;
                break;
            }
        }
    }

    console.log(color.green("\nreceived https CONNECT request " + hostname));

    if(shouldBypass){
        console.log("==>will bypass the man-in-the-middle proxy");
        try{
            var conn = net.connect(targetPort, hostname, function(){
                socket.write('HTTP/' + req.httpVersion + ' 200 OK\r\n\r\n', 'UTF-8', function() {
                    conn.pipe(socket);
                    socket.pipe(conn);
                });
            }); 

            conn.on("error",function(e){
                console.log("err when connect to __host".replace(/__host/,hostname));
            });  
        }catch(e){
            console.log("err when connect to remote https server (__hostname)".replace(/__hostname/,hostname));//TODO 
        }

    }else{
        //TODO : remote port other than 433
        console.log("==>meet the rules, will forward to local https server");

        //forward the https-request to local https server
        httpsServerMgrInstance.fetchPort(hostname,userRequestHandler,function(err,port){
            if(!err && port){
                try{
                    var conn = net.connect(port, 'localhost', function(){ //TODO : localhost -> server
                        socket.write('HTTP/' + req.httpVersion + ' 200 OK\r\n\r\n', 'UTF-8', function() {
                            conn.pipe(socket);
                            socket.pipe(conn);
                        });
                    });   

                    conn.on("error",function(e){
                        console.log("err when connect to __host".replace(/__host/,hostname));
                    });
                }catch(e){
                    console.log("err when connect to local https server (__hostname)".replace(/__hostname/,hostname));//TODO 
                }
                
            }else{
                console.log("err fetch HTTPS server for host:" + hostname);
            }
        });        
    }
}

function setRules(newRule){
    if(!newRule){
        return;
    }

    if(!newRule.map || !newRule.httpsConfig){
        throw(new Error("invalid rule schema"));
    }else{
        handleRule = newRule;
    }
}

// https://developer.mozilla.org/en-US/docs/Web/HTTP/Access_control_CORS
function mergeCORSHeader(reqHeader,originHeader){
    var targetObj = originHeader || {};

    delete targetObj["Access-Control-Allow-Credentials"];
    delete targetObj["Access-Control-Allow-Origin"];
    delete targetObj["Access-Control-Allow-Methods"];
    delete targetObj["Access-Control-Allow-Headers"];

    targetObj["access-control-allow-credentials"] = "true";
    targetObj["access-control-allow-origin"]      = reqHeader['origin'] || "-___-||";
    targetObj["access-control-allow-methods"]     = "GET, POST, PUT";
    targetObj["access-control-allow-headers"]     = reqHeader['access-control-request-headers'] || "-___-||";

    // Disable caching
    // If the response status is 304 not modified, the data event of response will not emmit
    targetObj["Transfer-Encoding"]                = "chunked"
    targetObj["Cache-Control"]                    = "no-cache, no-store, must-revalidate";
    targetObj["Pragma"]                           = "no-cache";
    targetObj["Expires"]                          = 0;

    return targetObj;
}

module.exports.userRequestHandler = userRequestHandler;
module.exports.connectReqHandler  = connectReqHandler;
module.exports.setRules           = setRules;<|MERGE_RESOLUTION|>--- conflicted
+++ resolved
@@ -127,7 +127,6 @@
         var proxyReq = (ifHttps ? https : http).request(options, function(res) {
             userRes.writeHead(res.statusCode,mergeCORSHeader(req.headers,res.headers));
 
-<<<<<<< HEAD
             var resData = [],
                 length  = 0;
             res.on("data",function(chunk){
@@ -149,13 +148,7 @@
                 try{
                     GLOBAL.recorder.updateRecord(resourceInfoId,resourceInfo);
                 }catch(e){}
-
-=======
-            res.pipe(userRes,{end:false});
-            res.on('end',function(){
-                if(callback)callback(userRes);
-                userRes.end();
->>>>>>> d10dcd24
+                
             });
 
         });
